import numpy as np


class StandardScaler:
    def __init__(
        self
    ):
        """
        Initialises the mean and standard deviation parameters to 0 and 1 respectively.
        """
        self.mean = 1.
        self.std = 0.

<<<<<<< HEAD
    Args:
        X   (np.array): The data to be standardised. Shape (n_samples, n_features)
    
    Returns:
        z   (np.array): The standard scores. Shape (n_samples, n_features)
    """
    mean = np.mean(X, axis=0, keepdims=True)
    std = np.std(X, axis=0, keepdims=True)
    return (X - mean) / std
=======
    def fit(
        self,
        X_train: np.array
    ):
        """
        Computes the mean and standard deviation of the dataset X_train.

        Args:
            X_train   (np.array): The data to compute the mean and std from. Shape (n_samples, n_features)
        """
        self.mean = np.mean(X_train, axis=0, keepdims=True)
        self.std = np.std(X_train, axis=0, keepdims=True)

    def transform(
        self,
        X: np.array
    ) -> np.array:
        """
        Computes the transformation z = (X - mean)/std.

        Args:
            X   (np.array): The dataset to standardise. Shape (n_samples, n_features)
        
        Returns:
            np.array:   The transformed data
        """
        return (X - self.mean) / self.std
>>>>>>> 1a0e154d
<|MERGE_RESOLUTION|>--- conflicted
+++ resolved
@@ -11,17 +11,6 @@
         self.mean = 1.
         self.std = 0.
 
-<<<<<<< HEAD
-    Args:
-        X   (np.array): The data to be standardised. Shape (n_samples, n_features)
-    
-    Returns:
-        z   (np.array): The standard scores. Shape (n_samples, n_features)
-    """
-    mean = np.mean(X, axis=0, keepdims=True)
-    std = np.std(X, axis=0, keepdims=True)
-    return (X - mean) / std
-=======
     def fit(
         self,
         X_train: np.array
@@ -48,5 +37,4 @@
         Returns:
             np.array:   The transformed data
         """
-        return (X - self.mean) / self.std
->>>>>>> 1a0e154d
+        return (X - self.mean) / self.std